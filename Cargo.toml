[package]
name = "shardio"
version = "0.5.0"
authors = ["Patrick Marks <patrick@10xgenomics.com>", "Sreenath Krishnan <sreenath.krishnan@10xgenomics.com>", "Lance Hepler <lance.hepler@10xgenomics.com>"]

[features]
# Switch on the 'full-test' feature (in release mode), to enable 
# some long-running stress-tests
full-test = []

[dependencies]
serde = "*"
serde_derive = "*"
bincode = ">=1.0"
byteorder = "*"
libc = "*"
lz4 = "*"
rayon = "*"
<<<<<<< HEAD
crossbeam-channel = "0.1.2"
failure = "0.1.5"
=======
crossbeam-channel = "0.3.8"
failure = "0.1.1"
>>>>>>> ee0705ca
failure_derive = "*"
pretty_assertions = "0.5.1"
min-max-heap = "1.2.2"

[dev-dependencies]
tempfile = "*"
criterion = "0.2.3"
fxhash = "*"
lazy_static = "*"

[[bench]]
name = "my_bench"
harness = false<|MERGE_RESOLUTION|>--- conflicted
+++ resolved
@@ -16,13 +16,8 @@
 libc = "*"
 lz4 = "*"
 rayon = "*"
-<<<<<<< HEAD
-crossbeam-channel = "0.1.2"
 failure = "0.1.5"
-=======
 crossbeam-channel = "0.3.8"
-failure = "0.1.1"
->>>>>>> ee0705ca
 failure_derive = "*"
 pretty_assertions = "0.5.1"
 min-max-heap = "1.2.2"
