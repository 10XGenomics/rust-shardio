[package]
name = "shardio"
version = "0.5.4"
authors = ["Patrick Marks <patrick@10xgenomics.com>", "Sreenath Krishnan <sreenath.krishnan@10xgenomics.com>", "Lance Hepler <lance.hepler@10xgenomics.com>"]
edition = "2018"
license = "MIT"
description = "Out-of-memory sorting and streaming of large datasets"
documentation = "https://10xgenomics.github.io/rust-shardio"
repository = "https://github.com/10XGenomics/rust-shardio"
keywords = ["serde", "serialization", "map-reduce", "out-of-memory"]
readme = "README.md"

[features]
# Switch on the 'full-test' feature (in release mode), to enable 
# some long-running stress-tests
full-test = []

[dependencies]
bincode = "1.1"
byteorder = "1.3.0"
lz4 = "1"
failure = "0.1.5"
failure_derive = "0.1"
min-max-heap = "1.2.2"
<<<<<<< HEAD
serde = { version = "1.0", features = ["derive"] }
crossbeam-channel = "0.4.0"

[dev-dependencies]
tempfile = "3.0"
criterion = "0.3"
fxhash = "0.2.1"
lazy_static = "1.2"
pretty_assertions = "0.5.1"
quickcheck = "0.8.5"
rand = "0.7"
=======
log = "^0.4"
rustc_version_runtime = "^0.1"
semver = "^0.9"

[dev-dependencies]
tempfile = "^3.1"
criterion = "0.2.3"
fxhash = "0.2.1"
lazy_static = "1.2"
pretty_assertions = "0.5.1"
quickcheck = "^0.9"
rand = "^0.7"
>>>>>>> f3180e0b
is_sorted = "0.1"

[[bench]]
name = "my_bench"
harness = false

[profile.release]
debug = true

[profile.bench]
debug = true
<|MERGE_RESOLUTION|>--- conflicted
+++ resolved
@@ -22,32 +22,20 @@
 failure = "0.1.5"
 failure_derive = "0.1"
 min-max-heap = "1.2.2"
-<<<<<<< HEAD
 serde = { version = "1.0", features = ["derive"] }
 crossbeam-channel = "0.4.0"
+log = "^0.4"
+rustc_version_runtime = "^0.1"
+semver = { version = "^0.9", features = ["serde"] }
 
 [dev-dependencies]
-tempfile = "3.0"
+tempfile = "^3.1"
 criterion = "0.3"
 fxhash = "0.2.1"
 lazy_static = "1.2"
 pretty_assertions = "0.5.1"
-quickcheck = "0.8.5"
-rand = "0.7"
-=======
-log = "^0.4"
-rustc_version_runtime = "^0.1"
-semver = "^0.9"
-
-[dev-dependencies]
-tempfile = "^3.1"
-criterion = "0.2.3"
-fxhash = "0.2.1"
-lazy_static = "1.2"
-pretty_assertions = "0.5.1"
-quickcheck = "^0.9"
+quickcheck = "0.9"
 rand = "^0.7"
->>>>>>> f3180e0b
 is_sorted = "0.1"
 
 [[bench]]
